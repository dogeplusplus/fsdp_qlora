"""
This script trains a model using FSDP. It pulls inspiration from
- llama-recipes (https://github.com/facebookresearch/llama-recipes/blob/main/src/llama_recipes/finetuning.py)
- PyTorch FSDP docs (https://pytorch.org/tutorials/intermediate/FSDP_tutorial.html)
- bitsandbytes (https://github.com/TimDettmers/bitsandbytes)

For information on the different arguments, run `python train.py --help`

This is still a WIP and has currently only been tested with Llama 7B, Mistal 7B, & TinyLlama on a single node w/ 2 GPUs.
Not all combinations of arguments will work. See the accompanying blog post for more details.
"""

# Imports

# General
import torch, os, gc, time, safetensors, copy, math, types
import functools
import torch.optim as optim
from torch.optim.lr_scheduler import LambdaLR
from transformers.optimization import get_linear_schedule_with_warmup, get_constant_schedule
import bitsandbytes as bnb
import torch.distributed as dist
import torch.multiprocessing as mp
from contextlib import nullcontext
from safetensors.torch import save_file
from tqdm.auto import tqdm

# Argument parsing
from fastcore.script import call_parse, bool_arg, Param

# Torch + distributed training
from torch import nn, Tensor
from torch.nn.utils.rnn import pad_sequence
from torch.utils.data import Dataset, DataLoader, DistributedSampler
from torch.nn.parallel import DistributedDataParallel as DDP

# FSDP
from torch.distributed.fsdp import MixedPrecision, FullyShardedDataParallel as FSDP
from torch.distributed.fsdp.wrap import size_based_auto_wrap_policy
from torch.distributed.fsdp.api import BackwardPrefetch, CPUOffload, ShardingStrategy
from torch.distributed.fsdp.sharded_grad_scaler import ShardedGradScaler
from torch.distributed.fsdp import StateDictType, FullStateDictConfig
from torch.distributed.algorithms._checkpoint.checkpoint_wrapper import (
    checkpoint_wrapper,
    CheckpointImpl,
    apply_activation_checkpointing,
)

# Model loading
from safetensors import safe_open
from bitsandbytes.nn import Linear4bit, Params4bit
from accelerate import init_empty_weights
from accelerate.utils import set_seed
from peft import get_peft_model, LoraConfig, TaskType
from transformers.utils import hub, SAFE_WEIGHTS_NAME, SAFE_WEIGHTS_INDEX_NAME
from transformers import AutoTokenizer, AutoModelForCausalLM, AutoConfig
from transformers.tokenization_utils_fast import PreTrainedTokenizerFast


# For different model types, we'll want to import the right class for the
# check_fn in activation checkpointing (LlamaDecoderLayer for llama models for example)
from transformers.models.llama.modeling_llama import LlamaDecoderLayer
from transformers.models.mistral.modeling_mistral import MistralDecoderLayer
# Set the target class for activation checkpointing here:
GC_LAYER_CLASS = LlamaDecoderLayer

# To get rid of tokenizers warnings for now
os.environ["TOKENIZERS_PARALLELISM"] = "false"

# For logging things during training
try:
    import wandb
except ImportError:
    pass

class Logger:
    def __init__(self, args, log_to="stdout", project_name="fsdp-benchmarking", rank=0):
        # self.log_every_n_steps = log_every_n_steps TODO: add this back as an option
        self.log_to = log_to
        if self.log_to == "wandb" and rank==0:
            import wandb
            wandb.init(project=project_name)
            wandb.config.update(args)
        elif self.log_to == "stdout":
            print(args)

    def log(self, d, rank=0):
        if rank != 0: return
        if self.log_to == "wandb": wandb.log(d)
        elif self.log_to == "stdout": print(d)

    def finish(self, rank=0):
        if self.log_to == "wandb" and rank==0: wandb.finish()


def clear_gpu_cache(rank:int|None=None):
    """Clear the GPU cache for all ranks"""
    if rank == 0:
        print("Clearing GPU cache for all ranks")
    torch.cuda.empty_cache()


# Utilities related to model loading
def replace_linear(model:nn.Module, linear_replacement:nn.Module, skip_modules:list[str]=["lm_head"], **kwargs):
    """
    Replace linear modules with a new Linear module.
    Parameters:
        model (`torch.nn.Module`):
            Input model or `torch.nn.Module` as the function is run recursively.
        linear_replacement (`torch.nn.Module`):
            The linear module that replaces the old one. Only expects standard arguments.
            If other arguments need to be passed, use a lambda.
        skip_modules (`List[str]`, *optional*, defaults to `lm_head`):
            List of modules names not to convert. Defaults to `lm_head`.
    """
    for name, module in model.named_children():
        if len(list(module.children())) > 0:
            replace_linear(module, linear_replacement, skip_modules, **kwargs)

        if isinstance(module, torch.nn.Linear) and name not in skip_modules:
            model._modules[name] = linear_replacement(
                module.in_features,
                module.out_features,
                module.bias is not None,
                **kwargs
            )
    return model

def setup_quantized_meta_for_peft(model:nn.Module):
    """Replaces `quant_state.to` with a dummy function to prevent PEFT from moving `quant_state` to meta device"""
    def temp_to_method(self, *args, **kwargs):
        return self
    for param in model.parameters():
        if isinstance(param, Params4bit):
            param.quant_state._orig_to = param.quant_state.to
            param.quant_state.to = types.MethodType(temp_to_method, param.quant_state)

def setup_quantized_peft_meta_for_training(model:nn.Module):
    """Replaces dummy `quant_state.to` method with the original function to allow training to continue"""
    for param in model.parameters():
        if isinstance(param, Params4bit) and hasattr(param.quant_state, '_orig_to'):
            param.quant_state.to = param.quant_state._orig_to
            param.quant_state._orig_to = None

def load_and_quantize(module:nn.Module, name:str, value:Tensor, device:torch.device=None, dtype:torch.dtype=None,
                      skip_names:list[str]=[], is_meta_rank:bool=False, low_memory:bool=True, verbose:bool=False):
    """
    Loads `value` tensor into submodule of `module`, optionally skipping `skip_names` and converting to `dtype`.

    Quantizes `Params4bit` on `device` then places on "cpu" if low_memory=True or "meta" if is_meta_rank=True.
    """
    def place_on_device(value):
        if is_meta_rank:
            device = 'meta'
        elif low_memory:
            device = 'cpu'
        return value.to(device=device, dtype=dtype)

    if any([skip_name in name for skip_name in skip_names]):
        if verbose:
            print(f"Skipping {name} because it is in skip_names")
        return

    module_key, _, value_key = name.rpartition('.')
    
    try:
        submodule = module.get_submodule(module_key)
<<<<<<< HEAD
    except Exception as e:
        if verbose:
            print(f"Failed to load {name} into {module_key}")
            print(e)
            return    
    
    if any([skip_name in name for skip_name in skip_names]):
        if verbose:
            print(f"Skipping {name} because it is in skip_names")
        return
    
    if verbose:
        print(f"Loading {name} into {module_key}")
    
    try:
        param = submodule.get_parameter(value_key)
        if isinstance(param, Params4bit):
            value = type(param)(value.data, **param.__dict__)
            value = value.cuda(device)

=======
    except AttributeError as e:
        print(f"Module {module_key} not found:\n{e}")
        return

    try:
        param = submodule.get_parameter(value_key)
        if isinstance(param, Params4bit):
>>>>>>> 39af024c
            # With `sync_module_states=True`, a meta device Params4bit needs to be the same
            # shape as the quantized Params4bit with an initialized quant_state. However,
            # FSDP only syncs parameters and buffers, so the quant_state isn't copied. This
            # workaround quantizes Params4bit to initialize quant_state on all ranks, then
            # replaces Params4bit's data with a meta tensor to free memory on non-rank 0.
<<<<<<< HEAD
            if is_meta_rank:
                value = type(value)(value.data.to("meta"), **value.__dict__)
                # param.quant_state = value.quant_state
            else:
                value = type(value)(value.data.to("cpu"), **value.__dict__)
                # param.quant_state = value.quant_state
        else:
            if is_meta_rank:
                value = type(param)(value.data.to("meta"))
            else:
                value = type(param)(value.data.to("cpu"))
        
    except AttributeError:
        pass  # it's a buffer
    setattr(submodule, value_key, value)


### DATASET (modified from llama recipes)
=======
            value = type(param)(value.to(device=device, dtype=dtype).data, **param.__dict__).cuda(device)
            if is_meta_rank:
                value = type(param)(value.data.to("meta"), **value.__dict__)
            elif low_memory:
                value = type(param)(value.data.to("cpu"), **value.__dict__)
        else:
            value = type(param)(place_on_device(value).data)

    except AttributeError:
        # it's a buffer
        value = place_on_device(value)
        pass
    setattr(submodule, value_key, value)


# DATASET + DATALOADERS (modified from llama recipes)
# Formatting prompts in alpaca
>>>>>>> 39af024c
PROMPT_DICT = {
    "prompt_input": (
        "Below is an instruction that describes a task, paired with an input that provides further context. "
        "Write a response that appropriately completes the request.\n\n"
        "### Instruction:\n{instruction}\n\n### Input:\n{input}\n\n### Response:"
    ),
    "prompt_no_input": (
        "Below is an instruction that describes a task. "
        "Write a response that appropriately completes the request.\n\n"
        "### Instruction:\n{instruction}\n\n### Response:"
    ),
}

# Dataset class
class InstructionDataset(Dataset):
    def __init__(self, dataset, tokenizer, partition="train"):
        self.dataset = dataset
        self.tokenizer = tokenizer

    def __len__(self):
        return len(self.dataset)

    def __getitem__(self, index):
        IGNORE_INDEX = -100  # The default setting in CrossEntropyLoss
        ann = self.dataset[index]
        if ann.get("input", "") == "":
            prompt = PROMPT_DICT["prompt_no_input"].format_map(ann)
        else:
            prompt = PROMPT_DICT["prompt_input"].format_map(ann)
        example = prompt + ann["output"]
        prompt = torch.tensor(
            self.tokenizer.encode(prompt), dtype=torch.int64
        )
        example = self.tokenizer.encode(example)
        example.append(self.tokenizer.eos_token_id)
        example = torch.tensor(
            example, dtype=torch.int64
        )
        labels = copy.deepcopy(example)
        labels[: len(prompt)] = -1
        example_mask = example.ge(0)
        label_mask = labels.ge(0)
        example[~example_mask] = 0
        labels[~label_mask] = IGNORE_INDEX

        return {
            "input_ids": example.tolist(),
            "labels": labels.tolist(),
            "attention_mask":example_mask.tolist(),
        }

# And to get the dataloader
def get_dataloader(tokenizer:PreTrainedTokenizerFast, args:dict):
    """Creates a dataset and appropriate dataloader with distributed sampler."""
    # Importing here rather than at the start to avoid multiprocessing issues
    from datasets import Dataset, load_dataset

    # Load the source dataset
    if args["dataset"] == "alpaca":
        dataset = load_dataset("yahma/alpaca-cleaned")['train']
    elif args["dataset"] == "alpaca_sample":
        dataset = load_dataset("yahma/alpaca-cleaned", split="train[:20]")
    elif args["dataset"] == "dummy":
        dataset = Dataset.from_dict({
            'instruction': ["instruction"]*16,
            'input': ["input"]*16,
            'output': ["output"*10000]*16} # A long output to test memory usage (gets truncated)
        )

    # Create the InstructionDataset (w/ prompt formatting)
    dataset = InstructionDataset(dataset, tokenizer)

    # Collate function
    def collate_fn(batch):
        # To list of tensors
        input_ids = [torch.tensor(item['input_ids']) for item in batch]
        attention_masks = [torch.tensor(item['attention_mask']) for item in batch]
        labels = [torch.tensor(item['labels']) for item in batch]
        # Pad + truncate
        input_ids = pad_sequence(input_ids, batch_first=True, padding_value=tokenizer.pad_token_id)[:, :args["context_length"]]
        attention_masks = pad_sequence(attention_masks, batch_first=True, padding_value=0)[:, :args["context_length"]]
        labels = pad_sequence(labels, batch_first=True, padding_value=-100)[:, :args["context_length"]]
        # Return dict
        return {'input_ids': input_ids, 'attention_mask': attention_masks, 'labels': labels}

    # For distributed training, use DistributedSampler
    sampler = DistributedSampler(dataset)

    # Use the custom collate function in DataLoader
    dataloader = DataLoader(dataset, batch_size=args["batch_size"], collate_fn=collate_fn, sampler=sampler)

    return dataloader


# LR scheduler.
def _get_cosine_one_cycle_lr_lambda(
    current_step: int, *, num_warmup_steps: int, num_training_steps: int, min_lr_fraction = 0.1,
):
    if current_step < num_warmup_steps:
        return float(current_step) / float(max(1, num_warmup_steps))
    scale_term = (1 - min_lr_fraction)
    progress = float(current_step - num_warmup_steps) / float(max(1, num_training_steps - num_warmup_steps))
    return (math.cos(math.pi * progress)+1) * 0.5 * scale_term + min_lr_fraction

def get_cosine_one_cycle_scheduler(optimizer:optim.Optimizer, num_warmup_steps:int, num_training_steps:int, min_lr_fraction:float=0.1):
    "A more general cosine scheduler with to control the minimum learning rate"
    lr_lambda = functools.partial(
        _get_cosine_one_cycle_lr_lambda,
        num_warmup_steps=num_warmup_steps,
        num_training_steps=num_training_steps,
        min_lr_fraction=min_lr_fraction
    )
    return LambdaLR(optimizer, lr_lambda, last_epoch=-1)

def get_lr_scheduler(optimizer:optim.Optimizer, dataloader:DataLoader, gradient_accumulation_steps:int, args:dict):
    """Returns linear, cosine, or constant learning rate scheduler"""
    num_training_steps = args['num_epochs'] * len(dataloader) // gradient_accumulation_steps
    num_scheduler_steps = num_training_steps * dist.get_world_size()
    num_warmup_steps = int(num_scheduler_steps * 0.1)
    if args['lr_scheduler'] == "linear":
        lr_scheduler = get_linear_schedule_with_warmup(optimizer, num_warmup_steps, num_scheduler_steps)
    elif args['lr_scheduler'] == "cosine":
        lr_scheduler = get_cosine_one_cycle_scheduler(optimizer, num_warmup_steps, num_scheduler_steps, min_lr_fraction=0.1)
    elif args['lr_scheduler'] == "constant":
        lr_scheduler = get_constant_schedule(optimizer)
    else:
        raise NotImplementedError(f"{args['lr_scheduler']} LR scheduler not implemented yet")
    return lr_scheduler, num_training_steps


# Optimizer
def get_optimizer(model:nn.Module, args:dict):
    """Returns an optimizer. We can add more options here if needed."""
    if args["optimizer"] == "adam":
        return optim.Adam(model.parameters(), lr=args['lr'])
    elif args["optimizer"] == "sgd":
        return optim.SGD(model.parameters(), lr=args['lr'])
    elif args["optimizer"] == "adadelta":
        return optim.Adadelta(model.parameters(), lr=args['lr'])
    elif args["optimizer"] == "adamw":
        return torch.optim.AdamW(model.parameters(), lr=args['lr'], betas=(0.9,0.95), eps=1e-5)
    else:
        raise ValueError("Invalid optimizer")


# Main function, run on each process
def fsdp_main(rank:int, world_size:int, args:dict):

    # Setup and initialize the process group
    os.environ['MASTER_ADDR'] = args["master_addr"]
    os.environ['MASTER_PORT'] = args["master_port"]

    dist.init_process_group("nccl", rank=rank, world_size=world_size)
    torch.cuda.set_device(rank)

    # Start logging
    args["logger"] = Logger(args, log_to=args["log_to"], rank=rank)

    # Timing stuff
    init_start_event = torch.cuda.Event(enable_timing=True)
    init_end_event = torch.cuda.Event(enable_timing=True)

    # model precision, qlora compute precison, and FSDP mixed precision policy.
    # The Linear4Bit quant_storage dtype should always match the FSDP param_dtype. The compute_dtype should match the AMP compute dtype.
    # MixedPrecision(param_dtype=fp32, reduce_dtype=fp32, buffer_dtype=fp32) uses `torch.amp.autocast` to control precision.
    # limited qlora testing shows that fp16 only works with autocast while bf16 trains with both pure and autocast modes.
    # TODO: test how often this holds for mp_fp16
    mp_policy = None
    load_param_skip_names = []
    if args["precision"] == "bf16":
        torch_dtype, compute_dtype = torch.bfloat16, torch.bfloat16
    elif args["precision"] == "fp32":
        torch_dtype, compute_dtype = torch.float32, torch.float16
    elif args["precision"] == "fp16_autocast":
        compute_dtype, torch_dtype = torch.float16, torch.float32
        mp_policy = MixedPrecision(param_dtype=torch.float32, reduce_dtype=torch.float32, buffer_dtype=torch.float32)
    elif args["precision"] == "bf16_autocast":
        compute_dtype, torch_dtype = torch.bfloat16, torch.float32
        mp_policy = MixedPrecision(param_dtype=torch.float32, reduce_dtype=torch.float32, buffer_dtype=torch.float32)
    elif args["precision"] == "bf16_buffers_autocast":
        compute_dtype, torch_dtype = torch.bfloat16, torch.bfloat16
        mp_policy = MixedPrecision(param_dtype=torch.bfloat16, reduce_dtype=torch.bfloat16, buffer_dtype=torch.float32)
        load_param_skip_names = ['inv_freq']
    else:
        raise ValueError("Invalid precision")


    # Load tokenizer
    tokenizer = AutoTokenizer.from_pretrained(args["model_name"])
    tokenizer.pad_token_id = tokenizer.eos_token_id # TODO check if it exists first

<<<<<<< HEAD
    # # Set up dataset
    from datasets import Dataset, load_dataset
    if args["dataset"] == "alpaca":
        dataset = load_dataset("yahma/alpaca-cleaned")['train']
    elif args["dataset"] == "alpaca_sample":
        # dataset = load_dataset("yahma/alpaca-cleaned", split="train[:20]")
        dataset = load_dataset("yahma/alpaca-cleaned", split="train[:128]")
    elif args["dataset"] == "dummy":
        dataset = Dataset.from_dict({
            'instruction': ["instruction"]*16,
            'input': ["input"]*16,
            'output': ["output"*10000]*16} # A long output to test memory usage (gets truncated)
        )

    dataset = InstructionDataset(dataset, tokenizer)
    def collate_fn(batch):
        # To list of tensors
        input_ids = [torch.tensor(item['input_ids']) for item in batch]
        attention_masks = [torch.tensor(item['attention_mask']) for item in batch]
        labels = [torch.tensor(item['labels']) for item in batch]
        # Pad + truncate
        input_ids = pad_sequence(input_ids, batch_first=True, padding_value=tokenizer.pad_token_id)[:, :args["context_length"]]
        attention_masks = pad_sequence(attention_masks, batch_first=True, padding_value=0)[:, :args["context_length"]]
        labels = pad_sequence(labels, batch_first=True, padding_value=-100)[:, :args["context_length"]]
        # Return dict
        return {'input_ids': input_ids, 'attention_mask': attention_masks, 'labels': labels}

    # For distributed training, use DistributedSampler
    sampler = DistributedSampler(dataset)

    # Use the custom collate function in DataLoader
    dataloader = DataLoader(dataset, batch_size=args["batch_size"], collate_fn=collate_fn, sampler=sampler)
=======
    # Set up dataloader
    dataloader = get_dataloader(tokenizer, args)
>>>>>>> 39af024c


    # Create model
    use_flash_attn = args['use_flash_attention']
    print("Creating model", rank)
    if args["train_type"] == "full" or args["train_type"] == "lora":
        if (args["low_memory"] and rank == 0) or (not args["low_memory"]):
            model = AutoModelForCausalLM.from_pretrained(
                args["model_name"],
                use_cache=False,
                torch_dtype=torch_dtype,
                _attn_implementation="flash_attention_2" if use_flash_attn else "sdpa"
            )
<<<<<<< HEAD
            # model.to(rank).to(torch_dtype) # Don't need, causes OOM. First load to cpu and then shard to GPU.
=======
            model.to(dtype=torch_dtype, device="cpu" if args["low_memory"] else rank)
>>>>>>> 39af024c
        else:
            cfg = AutoConfig.from_pretrained(args["model_name"])
            cfg.use_cache = False
            cfg._attn_implementation = "flash_attention_2" if use_flash_attn else "sdpa"
            with init_empty_weights():
                model = AutoModelForCausalLM.from_config(cfg)
            model.to(torch_dtype)
<<<<<<< HEAD

    elif args["train_type"] == "hf_qlora": # Quantized version (bnb edited to use bfloat16 for storage)
        bnb_config = BitsAndBytesConfig(
            load_in_4bit=True,
            bnb_4bit_quant_type="nf4",
            bnb_4bit_use_double_quant=False,
            bnb_4bit_compute_dtype=compute_dtype
        )
        model = AutoModelForCausalLM.from_pretrained(
            args["model_name"],
            use_cache=False,
            quantization_config=bnb_config,
            _attn_implementation="flash_attention_2" if use_flash_attn else "sdpa"
        )

    elif args["train_type"] in ["qlora", "custom_qlora"]: # Our custom loading
=======
    elif args["train_type"] == "qlora": # Our custom loading
>>>>>>> 39af024c
        cfg = AutoConfig.from_pretrained(args["model_name"])
        cfg.use_cache = False
        cfg._attn_implementation = "flash_attention_2" if use_flash_attn else "sdpa"
        # cfg.update(dict(num_hidden_layers=60)) # debug mode.
        # load model on meta device without calling init and replace nn.Linear with Linear4bit
        with init_empty_weights():
            model = AutoModelForCausalLM.from_config(cfg)
            model.model = replace_linear(model.model, Linear4bit, compute_dtype=compute_dtype,
                                         quant_type='nf4', quant_storage=torch_dtype)
        model.is_loaded_in_4bit = True

        # Grab the safetensors files that hold the weights
        try:
            idx = hub.cached_file(args["model_name"], SAFE_WEIGHTS_INDEX_NAME)
            files, _ = hub.get_checkpoint_shard_files(args["model_name"], idx)
        except OSError:
            try:
                # This means the model doesn't have a model.safetensors.index.json because it is not sharded
                files = []
                files.append(hub.cached_file(args["model_name"], SAFE_WEIGHTS_NAME))
            except OSError as e:
                # This means the model probably doesn't have a safetensors file
                raise e

        # Load in the weights, using our custom load_and_quantize method which quantizes Params4bit on the fly
        # and then places each layer on CPU or meta if using low_memory to minimize GPU memory usage
        print("Loading model", rank)
        for filename in files:
            weights = safetensors.torch.load_file(filename)
            for name, param in weights.items():
<<<<<<< HEAD
                load_param(model, name, param, dtype=torch_dtype, device=rank, skip_names=load_param_skip_names,
                            is_meta_rank=(args["low_memory"] and rank!=0), verbose=args["verbose"])
=======
                load_and_quantize(model, name, param, dtype=torch_dtype, device=rank, skip_names=load_param_skip_names,
                                  is_meta_rank=(args["low_memory"] and rank!=0), verbose=args["verbose"])
        model.to(torch_dtype)
>>>>>>> 39af024c

    print("Model created", rank, torch.cuda.memory_allocated(rank))


    # PEFT setup (LoRA and QLoRA)
    if args["train_type"] in ["lora", "qlora"]:
        peft_config = LoraConfig(
            task_type=TaskType.CAUSAL_LM, inference_mode=False,
            r=args["lora_rank"],
            lora_alpha=args["lora_alpha"],
            lora_dropout=args["lora_dropout"],
            target_modules=args["lora_target_modules"],
        )
        # PEFT will move quant_state to meta device, so this method prevents that
        # from happening by replacing quant_state.to with a dummy function
        if rank!=0 and args["low_memory"]:
            setup_quantized_meta_for_peft(model)

        model = get_peft_model(model, peft_config)

        if rank==0:
            model.print_trainable_parameters()
        elif args['low_memory']:
            # And then setup_quantized_peft_meta_for_training sets quant_state.to back to normal
            setup_quantized_peft_meta_for_training(model)
    elif args["train_type"] == "custom_qlora":
        # Create custom lora module
        class QLORA(nn.Module):
            def __init__(self, base_layer, device="cpu"):
                super().__init__()
                self.base_layer = base_layer
                dtype = base_layer.compute_dtype
                self.lora_A = nn.Linear(base_layer.in_features, args["lora_rank"], bias=False, device=device, dtype=dtype)
                self.lora_B = nn.Linear(args["lora_rank"], base_layer.out_features, bias=False, device=device, dtype=dtype)
                self.lora_alpha = args["lora_alpha"]
                self.lora_dropout = nn.Dropout(args["lora_dropout"])
                self.scaling = self.lora_alpha / args['lora_rank']

            def forward(self, x: torch.Tensor, *args, **kwargs) -> torch.Tensor:

                result = self.base_layer(x, *args, **kwargs)
                # As per Tim Dettmers, for 4bit, we need to defensively clone here.
                # The reason is that in some cases, an error can occur that backprop
                # does not work on a manipulated view. This issue may be solved with
                # newer PyTorch versions but this would need extensive testing to be
                # sure.
                result = result.clone()

                requires_conversion = not torch.is_autocast_enabled()
                if requires_conversion:
                    expected_dtype = result.dtype
                    x = x.to(self.lora_A.weight.dtype)

                output = self.lora_B(self.lora_A(self.lora_dropout(x)))
                if requires_conversion:
                    output = output.to(expected_dtype)
                output = output * self.scaling
                
                # print(f"rank {rank} output shape {output.shape}, result shape {result.shape}")
                result += output

                return result
            
        for name, _ in model.named_modules():
            module_key, _, value_key = name.rpartition('.')
            if value_key in args['lora_target_modules']:
                m = model.get_submodule(name)
                qlora_layer = QLORA(m)
                parent_module = model.get_submodule(module_key)
                setattr(parent_module, value_key, qlora_layer)
        
        for n,p in model.named_parameters():
            if any([lora_name in n for lora_name in ['lora_A', 'lora_B']]):
                p.requires_grad = True
            else:
                p.requires_grad = False

        print("LoRA layers added", rank, torch.cuda.memory_allocated(rank))
        
    args["logger"].log({"memory_after_model_creation": torch.cuda.memory_allocated(rank)}, rank)


    # Wrap the model (LoRA policy from llama-recipes):
    from torch.distributed.fsdp.wrap import _or_policy, lambda_auto_wrap_policy, transformer_auto_wrap_policy
    from peft.tuners import PrefixEncoder, PromptEmbedding, PromptEncoder
    # This checks for lora layers (has weight and requires_grad)
    def lambda_policy_fn(module):
        return (
            len(list(module.named_children())) == 0
            and getattr(module, "weight", None) is not None
            and module.weight.requires_grad
        )
    lambda_policy = functools.partial(lambda_auto_wrap_policy, lambda_fn=lambda_policy_fn)
    transformer_layer_name = LlamaDecoderLayer
    transformer_wrap_policy = functools.partial(
        transformer_auto_wrap_policy,
        transformer_layer_cls=(
            PrefixEncoder,
            PromptEncoder,
            PromptEmbedding,
            transformer_layer_name,
        ),
    )
    my_auto_wrap_policy = functools.partial(_or_policy, policies=[lambda_policy, transformer_wrap_policy])


    print("Wrapping model w/ FSDP", rank)
    sharding_strategy = ShardingStrategy.FULL_SHARD if not args['use_ddp'] else ShardingStrategy.NO_SHARD
    model = FSDP(
        model,
        sharding_strategy=sharding_strategy,
        auto_wrap_policy=my_auto_wrap_policy,
        use_orig_params=False,
        cpu_offload=CPUOffload(offload_params=True) if args["use_cpu_offload"] else None,
        limit_all_gathers=True, # See https://github.com/pytorch/pytorch/issues/91165
        device_id=torch.cuda.current_device(),
        sync_module_states=args["low_memory"],
        param_init_fn=lambda module: module.to_empty(device=torch.device("cuda"), recurse=False)
            if (rank!=0 and args["low_memory"]) else None, # TODO note about meta device and why we need this
        mixed_precision=mp_policy,
    )
    print("Wrapped model", rank, torch.cuda.memory_allocated(rank))
    args["logger"].log({"memory_after_model_wrap": torch.cuda.memory_allocated(rank)}, rank)

    if rank == 0: print(model)
    # raise ValueError("Stop here")
    # print("Embed Model dtype (WRAPPED MODEL)", model._fsdp_wrapped_module.base_model.model.model.embed_tokens.weight.dtype)
    # print("Buffers dtype (WRAPPED MODEL)", next(model.buffers()).dtype)
    # print("Params dtype (WRAPPED MODEL)", next(model.parameters()).dtype)
    # print("Model Mixed precision", model.mixed_precision.param_dtype)
    # print("LORA Mixed precision", model.mixed_precision.param_dtype)    
    # # import pdb; pdb.set_trace()
    # decoder_layer = model._fsdp_wrapped_module.base_model.model.model.layers[0]
    # print("Decoder Mixed precision", decoder_layer.mixed_precision.param_dtype)
    # print("Decoder FWD pre-hook:", decoder_layer._forward_pre_hooks)
    # lora_layer = decoder_layer._fsdp_wrapped_module.self_attn.q_proj.lora_A
    # lora_base_layer = decoder_layer._fsdp_wrapped_module.self_attn.q_proj.base_layer
    
    # print(f"rank: {rank}, lora layer dtypes and devices")
    # print([(p.shape, p.dtype, p.device) for p in list(lora_layer.parameters())])
   
    # print(f"rank: {rank}, lora base layer dtypes and devices")
    # print([lora_base_layer.weight.shape, lora_base_layer.weight.dtype, lora_base_layer.weight.device])
    
    
    # save lora base layer weights to verify correct loading in all ranks.
    # torch.save(lora_base_layer.state_dict(), f"data/lora_layer0_q_proj_base_layer_rank{rank}.pt")
    # lora_layer = decoder_layer._fsdp_wrapped_module.self_attn.q_proj.lora_A
    # print("Lora_A FWD pre-hook:", lora_layer._forward_pre_hooks)
    # from torch.distributed.fsdp._common_utils import _is_fsdp_flattened
    # # print([(p.shape, p.dtype, _is_fsdp_flattened(p)) for p in list(decoder_layer.parameters())])
    # torch.save(lora_base_layer.quant_state, f"data/lora_layer0_q_proj_quant_state_rank{rank}.pt")
    # save_policy = FullStateDictConfig(offload_to_cpu=True, rank0_only=False)
    # with FSDP.state_dict_type(model, StateDictType.FULL_STATE_DICT, save_policy):
    #     cpu_state_dict = lora_base_layer.state_dict()
    #     torch.save(cpu_state_dict, f"data/lora_layer0_q_proj_base_layer_params_rank{rank}.pt")
    
        
    # For mem-eff loading testing.
    # Summon module at each rank, and then save for comparsion.
    # Compare quant_state, params, and also compare it with original loaded model weights.
    # decoder_layer = model._fsdp_wrapped_module.base_model.model.model.layers[0]
    # lora_base_layer = decoder_layer._fsdp_wrapped_module.self_attn.q_proj.base_layer
    # with FSDP.summon_full_params(decoder_layer, recurse=True, offload_to_cpu=True, rank0_only=False):
    #     torch.save(lora_base_layer.quant_state, f"data/summoned_lora_layer0_q_proj_quant_state_rank{rank}.pt")
    #     torch.save(list(lora_base_layer.parameters()), f"data/summoned_lora_layer0_q_proj_base_layer_params_rank{rank}.pt")

    
    # Synchronize at the start
    dist.barrier()
    # raise ValueError("Stop here")

    # Apply activation checkpointing
    if args["use_gradient_checkpointing"]:
        non_reentrant_wrapper = functools.partial(
            checkpoint_wrapper,
            checkpoint_impl=CheckpointImpl.NO_REENTRANT,
        )
        check_fn = lambda submodule: isinstance(submodule, GC_LAYER_CLASS)
        print("Applying activation checkpointing", rank)
        apply_activation_checkpointing(
            model, checkpoint_wrapper_fn=non_reentrant_wrapper, check_fn=check_fn
        )

    if rank == 0 and args['verbose']:
        print("Model:")
        print(model)
        print("Starting training")

<<<<<<< HEAD
    # Create optimizer TODO more options here
    if args["optimizer"] == "adam": optimizer = optim.Adam(model.parameters(), lr=args['lr'])
    elif args["optimizer"] == "sgd": optimizer = optim.SGD(model.parameters(), lr=args['lr'])
    elif args["optimizer"] == "adadelta": optimizer = optim.Adadelta(model.parameters(), lr=args['lr'])
    elif args["optimizer"] == "adamw": optimizer = torch.optim.AdamW(model.parameters(), lr=args['lr'], 
                                                                     betas=(0.9,0.95), eps=1e-5, weight_decay=args['wd'])
    else: raise ValueError("Invalid optimizer")
=======
>>>>>>> 39af024c

    # Create the optimizer
    optimizer = get_optimizer(model, args)

    # LR scheduler.
    gradient_accumulation_steps = max(1, args['gradient_accumulation_steps'])
    lr_scheduler, num_training_steps = get_lr_scheduler(optimizer, dataloader, gradient_accumulation_steps, args)

    # Sanity check: see what parameters the optimizer has and which require grad:
    if rank == 0 and args['verbose']:
        print("Optimizer params:")
        for group in optimizer.param_groups:
            for param in group['params']:
                print(f"Shape: {param.shape}, Requires Grad: {param.requires_grad}")


    # Autocast for mixed precision with fp16/bf16 compute types with fp32 params
    if args["precision"] in ["fp16_autocast", "bf16_autocast", "bf16_buffers_autocast"]:
        autocast = torch.cuda.amp.autocast(enabled=True, dtype=compute_dtype)
    else:
        autocast = nullcontext()
    scaler = ShardedGradScaler() if args["precision"] == "fp16_autocast" else None
    scale_loss = scaler is not None


    # Train loop
    # TODO: no_sync() is needed to accumulate gradients with cpu offloading.
    if rank == 0:
        print("Total Training Steps:", num_training_steps)
    progress_bar = tqdm(range(num_training_steps), disable=rank != 0)
    init_start_event.record()
    for epoch in range(args['num_epochs']):
        model.train()
        ddp_loss = torch.zeros(2).to(rank)
        for batch_idx, batch in enumerate(dataloader):

            if rank == 0 and args['verbose']: print(f"Epoch {epoch}, Batch {batch_idx}")

            # Start logging memory (first iter) if requested
            if batch_idx==0 and rank == 0 and epoch == 0 and args['profile_memory']:
                torch.cuda.memory._record_memory_history()

            # Reset peak memory to track that
            torch.cuda.reset_peak_memory_stats(rank)

            # Log memory usage
            if batch_idx==0:
                args["logger"].log({"memory_before_forward": torch.cuda.memory_allocated(rank)}, rank)

            # Forward pass
            with autocast:
                output = model(
                    batch['input_ids'].to(rank),
                    labels=batch['labels'].to(rank),
                    attention_mask=batch['attention_mask'].to(rank)
                )
                loss = output.loss

            # Scale loss for gradient accumulation
            loss = loss / gradient_accumulation_steps

            # Log memory usage
            if batch_idx==0:
                args["logger"].log({"memory_after_forward": torch.cuda.memory_allocated(rank)}, rank)

            # Backward pass
            if scale_loss:
                scaler.scale(loss).backward()
            else:
                loss.backward()

            # Record loss
            bs = batch['input_ids'].shape[0]
            ddp_loss[0] += loss.item() * bs
            ddp_loss[1] += bs

            # Step the optimizer (w/ gradient accumulation)
            if batch_idx % gradient_accumulation_steps == 0:
                if args['grad_norm'] is not None:
                    model.clip_grad_norm_(args['grad_norm'], norm_type=2.0)
                optimizer.step()
                optimizer.zero_grad()
                lr_scheduler.step()
                progress_bar.update(1)
            # Log memory usage after backwards
            if batch_idx==0:
                args["logger"].log({"memory_after_backward": torch.cuda.memory_allocated(rank)}, rank)

            # Print + log peak memory usage for the whole first step of training
            if batch_idx==0:
                peak_memory = torch.cuda.max_memory_allocated(rank)
                print(f"Peak memory usage (training): {peak_memory/1e9:.2f}GB", rank)
                args["logger"].log({"memory_peak": peak_memory}, rank)

            # Delete the output so more memory frees up before the next forward pass
            output = None
            loss = None

            # Stop logging memory (first iter)
            if batch_idx==0 and rank == 0 and epoch == 0 and args['profile_memory']:
                torch.cuda.memory._dump_snapshot("memory_snapshot.pickle")

            # Log loss every gradient update steps
            if batch_idx % gradient_accumulation_steps == 0:
                dist.all_reduce(ddp_loss, op=dist.ReduceOp.SUM)
                args["logger"].log({"loss": ddp_loss[0] / ddp_loss[1]}, rank)
                ddp_loss = torch.zeros(2).to(rank)
                args["logger"].log({"lr": lr_scheduler.get_last_lr()[0]}, rank)

    # Synchronize at the end and record time
    dist.barrier()
    torch.cuda.synchronize()
    init_end_event.record()

    print("Finished training", rank)

    # Print time and model
    if rank == 0:
        time_taken = init_start_event.elapsed_time(init_end_event) / 1000
        print(f"CUDA event elapsed time: {time_taken} sec")
        args["logger"].log({"time_taken": time_taken})

    # End logging
    args["logger"].finish(rank=rank)

    # Save model - ref: https://github.com/pytorch/pytorch/issues/98823
    if args["save_model"]:
        save_policy = FullStateDictConfig(offload_to_cpu=True, rank0_only=True)
        with FSDP.state_dict_type(model, StateDictType.FULL_STATE_DICT, save_policy):
            cpu_state_dict = model.state_dict()
            os.makedirs(args["output_dir"], exist_ok=True)
            if rank==0:
                print("Saving model")
                save_file(cpu_state_dict, os.path.join(args["output_dir"], "model_state_dict.safetensors"))
                print("Done", rank)

    dist.barrier() # Stop other processes ending while model saving - probably not needed?

    # Clean up
    dist.destroy_process_group()


# Entry point, using fastcore's call_parse to parse args from command line and then calling fsdp_main
@call_parse()
def main(
    world_size: int = -1, # Number of GPUs to use. -1 = all available GPUs.
    train_type: str = "lora", # "full", "lora", or "qlora"
    batch_size: int = 1, # Batch size per GPU for training
    context_length: int = 512, # Max length of input sequence (in tokens)
    gradient_accumulation_steps: int = 1, # How many steps to accumulate gradients over (increases effective batch size)
    num_epochs: int = 1, # How many epochs of training to do
    dataset: str = "alpaca_sample", # alpaca, alpaca_sample (for a 20-sample test) or "dummy" for 16 long dummy samples
    use_ddp: bool_arg = False, # Whether to use DDP instead of FSDP with full sharding
    use_flash_attention: bool_arg = True, # Whether to use flash attention
    use_gradient_checkpointing: bool_arg = True, # Whether to use fsdp's activation checkpointing
    use_cpu_offload: bool_arg = False, # Whether to use fsdp's cpu offload
<<<<<<< HEAD
    low_memory: bool_arg = True, # Load model weights only on Rank 0 to reduce CPU memory usage. Currently works for LoRA but not for QLoRA.
    precision: Param("", choices=["fp32", "bf16", "fp16_autocast", "bf16_autocast", "bf16_buffers_autocast"]) = "bf16_buffers_autocast", # mixed precision training. "fp32", "bf16", "mp_fp16_autocast", "mp_bf16_autocast", "mp_bf16_buffers_autocast".
=======
    low_memory: bool_arg = True, # Load one copy of the model into CPU memory before sharding with FSDP. For QLoRA, quantizes each layer individually on GPU before placing on CPU.
    precision: Param("", choices=["fp32", "bf16", "fp16_autocast", "bf16_autocast", "bf16_buffers_autocast"]) = "bf16", # mixed precision training. "fp32", "bf16", "mp_fp16_autocast", "mp_bf16_autocast", "mp_bf16_buffers_autocast".
>>>>>>> 39af024c
    model_name: str = "meta-llama/Llama-2-7b-hf", # Which model to train - e.g. "TinyLlama/TinyLlama-1.1B-Chat-v1.0",
    save_model: bool_arg = False, # Whether to save the resulting model
    output_dir: str = "output", # Output directory to save the final model to
    lora_rank: int = 64, # LoRA rank for lora/qlora
    lora_alpha: int = 16, # LoRA alpha for lora/qlora
    lora_dropout: float = 0.1, # LoRA dropout for lora/qlora
    lora_target_modules = "all", # If 'none', uses peft defaults. Use 'all' for our best guess for mistral+llama
    verbose: bool_arg = False, # Whether to print extra info for debugging
    lr: float = 1e-5, # Learning rate
    grad_norm: float = 0.3, # Gradient norm clipping
    wd: float = 0.1, # Weight decay
    profile_memory: bool_arg = False, # Whether to profile memory usage for the first batch
    optimizer: str = "adamw", # adam, sgd or adadelta
    lr_scheduler: Param("", choices=["constant", "linear", "cosine"]) = "constant", # lr scheduler to use
<<<<<<< HEAD
    log_to: str = "wandb", # wandb or stdout
    wrapping_policy: str = "llamarecipes", # "size" or "llamarecipes" to test different things TODO size doesn't work for QLoRA
=======
    log_to: str = "stdout", # wandb or stdout
>>>>>>> 39af024c
    master_addr: str = "localhost", # For distributed training
    master_port: str = "12355", # For distributed training, must be the same for all processes
    seed: int = 42, # Random seed
):

    # Set world size
    if world_size == -1:
        world_size = torch.cuda.device_count()
    print(f"World size: {world_size}")

    # Get all args which will be passed to fsdp_main
    args = dict(locals())
    set_seed(args['seed'])
    if args['verbose']: print(args)

    # If lora_target_modules is 'all', set sensible defaults for llama + mistral type modules
    # See peft.utils.constants -> TRANSFORMERS_MODELS_TO_LORA_TARGET_MODULES_MAPPING for the current defaults
    if lora_target_modules == "all":
        args["lora_target_modules"] = ["k_proj", "q_proj", "v_proj", "up_proj", "down_proj", "gate_proj"]
    elif lora_target_modules.lower() == "none":
        args["lora_target_modules"] = None

    if args["precision"] in ["bf16", "bf16_autocast", "bf16_buffers_autocast"] and not torch.cuda.is_bf16_supported():
        raise ValueError('Current device does not support bfloat16')

    # Run
    mp.spawn(fsdp_main,
        args=(world_size, args),
        nprocs=world_size,
        join=True)<|MERGE_RESOLUTION|>--- conflicted
+++ resolved
@@ -162,64 +162,20 @@
         return
 
     module_key, _, value_key = name.rpartition('.')
-    
     try:
         submodule = module.get_submodule(module_key)
-<<<<<<< HEAD
-    except Exception as e:
-        if verbose:
-            print(f"Failed to load {name} into {module_key}")
-            print(e)
-            return    
-    
-    if any([skip_name in name for skip_name in skip_names]):
-        if verbose:
-            print(f"Skipping {name} because it is in skip_names")
+    except AttributeError as e:
+        print(f"Module {module_key} not found:\n{e}")
         return
-    
-    if verbose:
-        print(f"Loading {name} into {module_key}")
-    
+
     try:
         param = submodule.get_parameter(value_key)
         if isinstance(param, Params4bit):
-            value = type(param)(value.data, **param.__dict__)
-            value = value.cuda(device)
-
-=======
-    except AttributeError as e:
-        print(f"Module {module_key} not found:\n{e}")
-        return
-
-    try:
-        param = submodule.get_parameter(value_key)
-        if isinstance(param, Params4bit):
->>>>>>> 39af024c
             # With `sync_module_states=True`, a meta device Params4bit needs to be the same
             # shape as the quantized Params4bit with an initialized quant_state. However,
             # FSDP only syncs parameters and buffers, so the quant_state isn't copied. This
             # workaround quantizes Params4bit to initialize quant_state on all ranks, then
             # replaces Params4bit's data with a meta tensor to free memory on non-rank 0.
-<<<<<<< HEAD
-            if is_meta_rank:
-                value = type(value)(value.data.to("meta"), **value.__dict__)
-                # param.quant_state = value.quant_state
-            else:
-                value = type(value)(value.data.to("cpu"), **value.__dict__)
-                # param.quant_state = value.quant_state
-        else:
-            if is_meta_rank:
-                value = type(param)(value.data.to("meta"))
-            else:
-                value = type(param)(value.data.to("cpu"))
-        
-    except AttributeError:
-        pass  # it's a buffer
-    setattr(submodule, value_key, value)
-
-
-### DATASET (modified from llama recipes)
-=======
             value = type(param)(value.to(device=device, dtype=dtype).data, **param.__dict__).cuda(device)
             if is_meta_rank:
                 value = type(param)(value.data.to("meta"), **value.__dict__)
@@ -237,7 +193,6 @@
 
 # DATASET + DATALOADERS (modified from llama recipes)
 # Formatting prompts in alpaca
->>>>>>> 39af024c
 PROMPT_DICT = {
     "prompt_input": (
         "Below is an instruction that describes a task, paired with an input that provides further context. "
@@ -378,10 +333,71 @@
     elif args["optimizer"] == "adadelta":
         return optim.Adadelta(model.parameters(), lr=args['lr'])
     elif args["optimizer"] == "adamw":
-        return torch.optim.AdamW(model.parameters(), lr=args['lr'], betas=(0.9,0.95), eps=1e-5)
+        return torch.optim.AdamW(model.parameters(), lr=args['lr'], betas=(0.9,0.95), 
+                                 eps=1e-5, weight_decay=args['wd'])
     else:
         raise ValueError("Invalid optimizer")
-
+    
+# Wrap the model (LoRA policy from llama-recipes):
+from torch.distributed.fsdp.wrap import _or_policy, lambda_auto_wrap_policy, transformer_auto_wrap_policy
+from peft.tuners import PrefixEncoder, PromptEmbedding, PromptEncoder
+# This checks for lora layers (has weight and requires_grad)
+def create_default_auto_wrap_policy():
+    def lambda_policy_fn(module):
+        return (
+            len(list(module.named_children())) == 0
+            and getattr(module, "weight", None) is not None
+            and module.weight.requires_grad
+        )
+    lambda_policy = functools.partial(lambda_auto_wrap_policy, lambda_fn=lambda_policy_fn)
+    transformer_layer_name = LlamaDecoderLayer
+    transformer_wrap_policy = functools.partial(
+        transformer_auto_wrap_policy,
+        transformer_layer_cls=(
+            PrefixEncoder,
+            PromptEncoder,
+            PromptEmbedding,
+            transformer_layer_name,
+        ),
+    )
+    return functools.partial(_or_policy, policies=[lambda_policy, transformer_wrap_policy])
+
+# Custom QLORA module.
+class QLORA(nn.Module):
+    def __init__(self, base_layer, lora_rank, lora_alpha, lora_dropout, device="cpu"):
+        super().__init__()
+        self.base_layer = base_layer
+        dtype = base_layer.compute_dtype
+        self.lora_A = nn.Linear(base_layer.in_features, lora_rank, bias=False, device=device, dtype=dtype)
+        self.lora_B = nn.Linear(lora_rank, base_layer.out_features, bias=False, device=device, dtype=dtype)
+        self.lora_alpha = lora_alpha
+        self.lora_dropout = nn.Dropout(lora_dropout)
+        self.scaling = self.lora_alpha / lora_rank
+
+    def forward(self, x: torch.Tensor, *args, **kwargs) -> torch.Tensor:
+
+        result = self.base_layer(x, *args, **kwargs)
+        # As per Tim Dettmers, for 4bit, we need to defensively clone here.
+        # The reason is that in some cases, an error can occur that backprop
+        # does not work on a manipulated view. This issue may be solved with
+        # newer PyTorch versions but this would need extensive testing to be
+        # sure.
+        result = result.clone()
+
+        requires_conversion = not torch.is_autocast_enabled()
+        if requires_conversion:
+            expected_dtype = result.dtype
+            x = x.to(self.lora_A.weight.dtype)
+
+        output = self.lora_B(self.lora_A(self.lora_dropout(x)))
+        if requires_conversion:
+            output = output.to(expected_dtype)
+        output = output * self.scaling
+        
+        # print(f"rank {rank} output shape {output.shape}, result shape {result.shape}")
+        result += output
+
+        return result
 
 # Main function, run on each process
 def fsdp_main(rank:int, world_size:int, args:dict):
@@ -429,47 +445,12 @@
     tokenizer = AutoTokenizer.from_pretrained(args["model_name"])
     tokenizer.pad_token_id = tokenizer.eos_token_id # TODO check if it exists first
 
-<<<<<<< HEAD
-    # # Set up dataset
-    from datasets import Dataset, load_dataset
-    if args["dataset"] == "alpaca":
-        dataset = load_dataset("yahma/alpaca-cleaned")['train']
-    elif args["dataset"] == "alpaca_sample":
-        # dataset = load_dataset("yahma/alpaca-cleaned", split="train[:20]")
-        dataset = load_dataset("yahma/alpaca-cleaned", split="train[:128]")
-    elif args["dataset"] == "dummy":
-        dataset = Dataset.from_dict({
-            'instruction': ["instruction"]*16,
-            'input': ["input"]*16,
-            'output': ["output"*10000]*16} # A long output to test memory usage (gets truncated)
-        )
-
-    dataset = InstructionDataset(dataset, tokenizer)
-    def collate_fn(batch):
-        # To list of tensors
-        input_ids = [torch.tensor(item['input_ids']) for item in batch]
-        attention_masks = [torch.tensor(item['attention_mask']) for item in batch]
-        labels = [torch.tensor(item['labels']) for item in batch]
-        # Pad + truncate
-        input_ids = pad_sequence(input_ids, batch_first=True, padding_value=tokenizer.pad_token_id)[:, :args["context_length"]]
-        attention_masks = pad_sequence(attention_masks, batch_first=True, padding_value=0)[:, :args["context_length"]]
-        labels = pad_sequence(labels, batch_first=True, padding_value=-100)[:, :args["context_length"]]
-        # Return dict
-        return {'input_ids': input_ids, 'attention_mask': attention_masks, 'labels': labels}
-
-    # For distributed training, use DistributedSampler
-    sampler = DistributedSampler(dataset)
-
-    # Use the custom collate function in DataLoader
-    dataloader = DataLoader(dataset, batch_size=args["batch_size"], collate_fn=collate_fn, sampler=sampler)
-=======
     # Set up dataloader
     dataloader = get_dataloader(tokenizer, args)
->>>>>>> 39af024c
 
 
     # Create model
-    use_flash_attn = args['use_flash_attention']
+    attn_impl = "flash_attention_2" if args['use_flash_attention'] else "sdpa" 
     print("Creating model", rank)
     if args["train_type"] == "full" or args["train_type"] == "lora":
         if (args["low_memory"] and rank == 0) or (not args["low_memory"]):
@@ -477,43 +458,20 @@
                 args["model_name"],
                 use_cache=False,
                 torch_dtype=torch_dtype,
-                _attn_implementation="flash_attention_2" if use_flash_attn else "sdpa"
+                _attn_implementation=attn_impl
             )
-<<<<<<< HEAD
-            # model.to(rank).to(torch_dtype) # Don't need, causes OOM. First load to cpu and then shard to GPU.
-=======
             model.to(dtype=torch_dtype, device="cpu" if args["low_memory"] else rank)
->>>>>>> 39af024c
         else:
             cfg = AutoConfig.from_pretrained(args["model_name"])
             cfg.use_cache = False
-            cfg._attn_implementation = "flash_attention_2" if use_flash_attn else "sdpa"
+            cfg._attn_implementation = attn_impl
             with init_empty_weights():
                 model = AutoModelForCausalLM.from_config(cfg)
             model.to(torch_dtype)
-<<<<<<< HEAD
-
-    elif args["train_type"] == "hf_qlora": # Quantized version (bnb edited to use bfloat16 for storage)
-        bnb_config = BitsAndBytesConfig(
-            load_in_4bit=True,
-            bnb_4bit_quant_type="nf4",
-            bnb_4bit_use_double_quant=False,
-            bnb_4bit_compute_dtype=compute_dtype
-        )
-        model = AutoModelForCausalLM.from_pretrained(
-            args["model_name"],
-            use_cache=False,
-            quantization_config=bnb_config,
-            _attn_implementation="flash_attention_2" if use_flash_attn else "sdpa"
-        )
-
     elif args["train_type"] in ["qlora", "custom_qlora"]: # Our custom loading
-=======
-    elif args["train_type"] == "qlora": # Our custom loading
->>>>>>> 39af024c
         cfg = AutoConfig.from_pretrained(args["model_name"])
         cfg.use_cache = False
-        cfg._attn_implementation = "flash_attention_2" if use_flash_attn else "sdpa"
+        cfg._attn_implementation = attn_impl
         # cfg.update(dict(num_hidden_layers=60)) # debug mode.
         # load model on meta device without calling init and replace nn.Linear with Linear4bit
         with init_empty_weights():
@@ -541,14 +499,9 @@
         for filename in files:
             weights = safetensors.torch.load_file(filename)
             for name, param in weights.items():
-<<<<<<< HEAD
-                load_param(model, name, param, dtype=torch_dtype, device=rank, skip_names=load_param_skip_names,
-                            is_meta_rank=(args["low_memory"] and rank!=0), verbose=args["verbose"])
-=======
                 load_and_quantize(model, name, param, dtype=torch_dtype, device=rank, skip_names=load_param_skip_names,
                                   is_meta_rank=(args["low_memory"] and rank!=0), verbose=args["verbose"])
-        model.to(torch_dtype)
->>>>>>> 39af024c
+        # model.to(torch_dtype)
 
     print("Model created", rank, torch.cuda.memory_allocated(rank))
 
@@ -575,51 +528,14 @@
             # And then setup_quantized_peft_meta_for_training sets quant_state.to back to normal
             setup_quantized_peft_meta_for_training(model)
     elif args["train_type"] == "custom_qlora":
-        # Create custom lora module
-        class QLORA(nn.Module):
-            def __init__(self, base_layer, device="cpu"):
-                super().__init__()
-                self.base_layer = base_layer
-                dtype = base_layer.compute_dtype
-                self.lora_A = nn.Linear(base_layer.in_features, args["lora_rank"], bias=False, device=device, dtype=dtype)
-                self.lora_B = nn.Linear(args["lora_rank"], base_layer.out_features, bias=False, device=device, dtype=dtype)
-                self.lora_alpha = args["lora_alpha"]
-                self.lora_dropout = nn.Dropout(args["lora_dropout"])
-                self.scaling = self.lora_alpha / args['lora_rank']
-
-            def forward(self, x: torch.Tensor, *args, **kwargs) -> torch.Tensor:
-
-                result = self.base_layer(x, *args, **kwargs)
-                # As per Tim Dettmers, for 4bit, we need to defensively clone here.
-                # The reason is that in some cases, an error can occur that backprop
-                # does not work on a manipulated view. This issue may be solved with
-                # newer PyTorch versions but this would need extensive testing to be
-                # sure.
-                result = result.clone()
-
-                requires_conversion = not torch.is_autocast_enabled()
-                if requires_conversion:
-                    expected_dtype = result.dtype
-                    x = x.to(self.lora_A.weight.dtype)
-
-                output = self.lora_B(self.lora_A(self.lora_dropout(x)))
-                if requires_conversion:
-                    output = output.to(expected_dtype)
-                output = output * self.scaling
-                
-                # print(f"rank {rank} output shape {output.shape}, result shape {result.shape}")
-                result += output
-
-                return result
-            
+        # Create QLORA layers.  
         for name, _ in model.named_modules():
             module_key, _, value_key = name.rpartition('.')
             if value_key in args['lora_target_modules']:
                 m = model.get_submodule(name)
-                qlora_layer = QLORA(m)
+                qlora_layer = QLORA(m, args["lora_rank"], args["lora_alpha"], args["lora_dropout"])
                 parent_module = model.get_submodule(module_key)
                 setattr(parent_module, value_key, qlora_layer)
-        
         for n,p in model.named_parameters():
             if any([lora_name in n for lora_name in ['lora_A', 'lora_B']]):
                 p.requires_grad = True
@@ -630,30 +546,7 @@
         
     args["logger"].log({"memory_after_model_creation": torch.cuda.memory_allocated(rank)}, rank)
 
-
-    # Wrap the model (LoRA policy from llama-recipes):
-    from torch.distributed.fsdp.wrap import _or_policy, lambda_auto_wrap_policy, transformer_auto_wrap_policy
-    from peft.tuners import PrefixEncoder, PromptEmbedding, PromptEncoder
-    # This checks for lora layers (has weight and requires_grad)
-    def lambda_policy_fn(module):
-        return (
-            len(list(module.named_children())) == 0
-            and getattr(module, "weight", None) is not None
-            and module.weight.requires_grad
-        )
-    lambda_policy = functools.partial(lambda_auto_wrap_policy, lambda_fn=lambda_policy_fn)
-    transformer_layer_name = LlamaDecoderLayer
-    transformer_wrap_policy = functools.partial(
-        transformer_auto_wrap_policy,
-        transformer_layer_cls=(
-            PrefixEncoder,
-            PromptEncoder,
-            PromptEmbedding,
-            transformer_layer_name,
-        ),
-    )
-    my_auto_wrap_policy = functools.partial(_or_policy, policies=[lambda_policy, transformer_wrap_policy])
-
+    my_auto_wrap_policy = create_default_auto_wrap_policy()
 
     print("Wrapping model w/ FSDP", rank)
     sharding_strategy = ShardingStrategy.FULL_SHARD if not args['use_ddp'] else ShardingStrategy.NO_SHARD
@@ -738,16 +631,6 @@
         print(model)
         print("Starting training")
 
-<<<<<<< HEAD
-    # Create optimizer TODO more options here
-    if args["optimizer"] == "adam": optimizer = optim.Adam(model.parameters(), lr=args['lr'])
-    elif args["optimizer"] == "sgd": optimizer = optim.SGD(model.parameters(), lr=args['lr'])
-    elif args["optimizer"] == "adadelta": optimizer = optim.Adadelta(model.parameters(), lr=args['lr'])
-    elif args["optimizer"] == "adamw": optimizer = torch.optim.AdamW(model.parameters(), lr=args['lr'], 
-                                                                     betas=(0.9,0.95), eps=1e-5, weight_decay=args['wd'])
-    else: raise ValueError("Invalid optimizer")
-=======
->>>>>>> 39af024c
 
     # Create the optimizer
     optimizer = get_optimizer(model, args)
@@ -904,13 +787,8 @@
     use_flash_attention: bool_arg = True, # Whether to use flash attention
     use_gradient_checkpointing: bool_arg = True, # Whether to use fsdp's activation checkpointing
     use_cpu_offload: bool_arg = False, # Whether to use fsdp's cpu offload
-<<<<<<< HEAD
-    low_memory: bool_arg = True, # Load model weights only on Rank 0 to reduce CPU memory usage. Currently works for LoRA but not for QLoRA.
+    low_memory: bool_arg = True, # Load one copy of the model into CPU memory before sharding with FSDP. For QLoRA, quantizes each layer individually on GPU before placing on CPU.
     precision: Param("", choices=["fp32", "bf16", "fp16_autocast", "bf16_autocast", "bf16_buffers_autocast"]) = "bf16_buffers_autocast", # mixed precision training. "fp32", "bf16", "mp_fp16_autocast", "mp_bf16_autocast", "mp_bf16_buffers_autocast".
-=======
-    low_memory: bool_arg = True, # Load one copy of the model into CPU memory before sharding with FSDP. For QLoRA, quantizes each layer individually on GPU before placing on CPU.
-    precision: Param("", choices=["fp32", "bf16", "fp16_autocast", "bf16_autocast", "bf16_buffers_autocast"]) = "bf16", # mixed precision training. "fp32", "bf16", "mp_fp16_autocast", "mp_bf16_autocast", "mp_bf16_buffers_autocast".
->>>>>>> 39af024c
     model_name: str = "meta-llama/Llama-2-7b-hf", # Which model to train - e.g. "TinyLlama/TinyLlama-1.1B-Chat-v1.0",
     save_model: bool_arg = False, # Whether to save the resulting model
     output_dir: str = "output", # Output directory to save the final model to
@@ -925,12 +803,7 @@
     profile_memory: bool_arg = False, # Whether to profile memory usage for the first batch
     optimizer: str = "adamw", # adam, sgd or adadelta
     lr_scheduler: Param("", choices=["constant", "linear", "cosine"]) = "constant", # lr scheduler to use
-<<<<<<< HEAD
-    log_to: str = "wandb", # wandb or stdout
-    wrapping_policy: str = "llamarecipes", # "size" or "llamarecipes" to test different things TODO size doesn't work for QLoRA
-=======
     log_to: str = "stdout", # wandb or stdout
->>>>>>> 39af024c
     master_addr: str = "localhost", # For distributed training
     master_port: str = "12355", # For distributed training, must be the same for all processes
     seed: int = 42, # Random seed
